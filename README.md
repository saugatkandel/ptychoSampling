--- conflicted
+++ resolved
@@ -1,22 +1,5 @@
 # ptychoSampling
 
-<<<<<<< HEAD
-**Contains**:
-
-1. Tutorials for simple ptychography reconstruction applications with tensorflow (contained in 
-[tensorflow_tutorials](https://github.com/saugatkandel/ptychoSampling/tree/master/tensorflow_tutorials)). It is safe to ignore the python package setup procedure.
-2. A generic, modular tensorflow-based simulation and reconstruction framework in [ptychoSampling](https://github.com/saugatkandel/ptychoSampling/tree/master/ptychoSampling). The documentation, however, is quite sparse and sometimes
- unchanged from that for older versions of the code. 
- 3. Simulation and reconstruction examples for far-field, near-field, and bragg ptychography cases.
- 
-
-**Notes**:
-1. For ease of application, the forward model simulation code uses numpy. Only the reconstruction code uses
- Tensorflow.  
- 
- 2. Uses Tensorflow 1.14 for now. In the future, I am planning on switching away from the static computational graphs
-  to a dynamic framework (Tensorflow 2.0, Pytorch, Autograd, Jax, etc) for ease of usage.  
-=======
 Contains demo code for the paper https://arxiv.org/abs/2103.01767
 
 
@@ -27,7 +10,7 @@
 2. A generic, modular tensorflow-based simulation and reconstruction framework in [ptychoSampling](https://github.com/saugatkandel/ptychoSampling/tree/master/ptychoSampling). The documentation, however, is quit
 e sparse and sometimes
  unchanged from that for older versions of the code.
- 3. Simulation and reconstruction examples for far-field, near-field, and bragg ptychography cases.
+ 3. Simulation and reconstruction examples for far-field cases.
 
 
 **Notes**:
@@ -36,4 +19,3 @@
 
  2. Uses Tensorflow 1.14 for now. In the future, I am planning on switching away from the static computational graphs
   to a dynamic framework (Tensorflow 2.0, Pytorch, Autograd, Jax, etc) for ease of usage.
->>>>>>> c96b0e14
